This file has moved to https://git.k8s.io/community/contributors/devel/sig-architecture/api_changes.md.

<<<<<<< HEAD
This file is a placeholder to preserve links.  Please remove by April 24, 2019 or the release of kubernetes 1.13, whichever comes first.
=======
**Table of Contents**

- [So you want to change the API?](#so-you-want-to-change-the-api)
  - [Operational overview](#operational-overview)
  - [On compatibility](#on-compatibility)
  - [Backward compatibility gotchas](#backward-compatibility-gotchas)
  - [Incompatible API changes](#incompatible-api-changes)
  - [Changing versioned APIs](#changing-versioned-apis)
    - [Edit types.go](#edit-typesgo)
    - [Edit defaults.go](#edit-defaultsgo)
    - [Edit conversion.go](#edit-conversiongo)
  - [Changing the internal structures](#changing-the-internal-structures)
    - [Edit types.go](#edit-typesgo-1)
  - [Edit validation.go](#edit-validationgo)
  - [Edit version conversions](#edit-version-conversions)
  - [Generate protobuf objects](#generate-protobuf-objects)
  - [Edit json (un)marshaling code](#edit-json-unmarshaling-code)
  - [Making a new API Version](#making-a-new-api-version)
  - [Making a new API Group](#making-a-new-api-group)
  - [Update the fuzzer](#update-the-fuzzer)
  - [Update the semantic comparisons](#update-the-semantic-comparisons)
  - [Implement your change](#implement-your-change)
  - [Write end-to-end tests](#write-end-to-end-tests)
  - [Examples and docs](#examples-and-docs)
  - [Alpha, Beta, and Stable Versions](#alpha-beta-and-stable-versions)
    - [Adding Unstable Features to Stable Versions](#adding-unstable-features-to-stable-versions)


# So you want to change the API?

Before attempting a change to the API, you should familiarize yourself with a
number of existing API types and with the [API conventions](api-conventions.md).
If creating a new API type/resource, we also recommend that you first send a PR
containing just a proposal for the new API types.

The Kubernetes API has two major components - the internal structures and
the versioned APIs. The versioned APIs are intended to be stable, while the
internal structures are implemented to best reflect the needs of the Kubernetes
code itself.

What this means for API changes is that you have to be somewhat thoughtful in
how you approach changes, and that you have to touch a number of pieces to make
a complete change.  This document aims to guide you through the process, though
not all API changes will need all of these steps.

## Operational overview

It is important to have a high level understanding of the API system used in
Kubernetes in order to navigate the rest of this document.

As mentioned above, the internal representation of an API object is decoupled
from any one API version. This provides a lot of freedom to evolve the code,
but it requires robust infrastructure to convert between representations. There
are multiple steps in processing an API operation - even something as simple as
a GET involves a great deal of machinery.

The conversion process is logically a "star" with the internal form at the
center. Every versioned API can be converted to the internal form (and
vice-versa), but versioned APIs do not convert to other versioned APIs directly.
This sounds like a heavy process, but in reality we do not intend to keep more
than a small number of versions alive at once. While all of the Kubernetes code
operates on the internal structures, they are always converted to a versioned
form before being written to storage (disk or etcd) or being sent over a wire.
Clients should consume and operate on the versioned APIs exclusively.

To demonstrate the general process, here is a (hypothetical) example:

   1. A user POSTs a `Pod` object to `/api/v7beta1/...`
   2. The JSON is unmarshalled into a `v7beta1.Pod` structure
   3. Default values are applied to the `v7beta1.Pod`
   4. The `v7beta1.Pod` is converted to an `api.Pod` structure
   5. The `api.Pod` is validated, and any errors are returned to the user
   6. The `api.Pod` is converted to a `v6.Pod` (because v6 is the latest stable
version)
   7. The `v6.Pod` is marshalled into JSON and written to etcd

Now that we have the `Pod` object stored, a user can GET that object in any
supported api version. For example:

   1. A user GETs the `Pod` from `/api/v5/...`
   2. The JSON is read from etcd and unmarshalled into a `v6.Pod` structure
   3. Default values are applied to the `v6.Pod`
   4. The `v6.Pod` is converted to an `api.Pod` structure
   5. The `api.Pod` is converted to a `v5.Pod` structure
   6. The `v5.Pod` is marshalled into JSON and sent to the user

The implication of this process is that API changes must be done carefully and
backward-compatibly.

## On compatibility

Before talking about how to make API changes, it is worthwhile to clarify what
we mean by API compatibility.  Kubernetes considers forwards and backwards
compatibility of its APIs a top priority.  Compatibility is *hard*, especially
handling issues around rollback-safety.  This is something every API change
must consider.

An API change is considered compatible if it:

   * adds new functionality that is not required for correct behavior (e.g.,
does not add a new required field)
   * does not change existing semantics, including:
     * the semantic meaning of default values *and behavior*
     * interpretation of existing API types, fields, and values
     * which fields are required and which are not
     * mutable fields do not become immutable
     * valid values do not become invalid
     * explicitly invalid values do not become valid

Put another way:

1. Any API call (e.g. a structure POSTed to a REST endpoint) that succeeded
before your change must succeed after your change.
2. Any API call that does not use your change must behave the same as it did
before your change.
3. Any API call that uses your change must not cause problems (e.g. crash or
degrade behavior) when issued against an API servers that do not include your
change.
4. It must be possible to round-trip your change (convert to different API
versions and back) with no loss of information.
5. Existing clients need not be aware of your change in order for them to
continue to function as they did previously, even when your change is in use.
6. It must be possible to rollback to a previous version of API server that
does not include your change and have no impact on API objects which do not use
your change.  API objects that use your change will be impacted in case of a
rollback.

If your change does not meet these criteria, it is not considered compatible,
and may break older clients, or result in newer clients causing undefined
behavior.  Such changes are generally disallowed, though exceptions have been
made in extreme cases (e.g. security or obvious bugs).

Let's consider some examples.

In a hypothetical API (assume we're at version v6), the `Frobber` struct looks
something like this:

```go
// API v6.
type Frobber struct {
  Height int    `json:"height"`
  Param  string `json:"param"`
}
```

You want to add a new `Width` field. It is generally allowed to add new fields
without changing the API version, so you can simply change it to:

```go
// Still API v6.
type Frobber struct {
  Height int    `json:"height"`
  Width  int    `json:"width"`
  Param  string `json:"param"`
}
```

The onus is on you to define a sane default value for `Width` such that rules
#1 and #2 above are true - API calls and stored objects that used to work must
continue to work.

For your next change you want to allow multiple `Param` values. You can not
simply remove `Param string` and add `Params []string` (without creating a
whole new API version) - that fails rules #1, #2, #3, and #6.  Nor can you
simply add `Params []string` and use it instead - that fails #2 and #6.

You must instead define a new field and the relationship between that field and
the existing field(s).  Start by adding the new plural field:

```go
// Still API v6.
type Frobber struct {
  Height int           `json:"height"`
  Width  int           `json:"width"`
  Param  string        `json:"param"`  // the first param
  Params []string      `json:"params"` // all of the params
}
```

This new field must be inclusive of the singular field.  In order to satisfy
the compatibility rules you must handle all the cases of version skew, multiple
clients, and rollbacks.  This can be handled by defaulting or admission control
logic linking the fields together with context from the API operation to get as
close as possible to the user's intentions.

Upon any mutating API operation:
  * If only the singular field is specified (e.g. an older client), API logic
    must populate plural[0] from the singular value, and de-dup the plural
    field.
  * If only the plural field is specified (e.g. a newer client), API logic must
    populate the singular value from plural[0].
  * If both the singular and plural fields are specified, API logic must
    validate that the singular value matches plural[0].
  * Any other case is an error and must be rejected.

For this purpose "is specified" means the following:
  * On a create or patch operation: the field is present in the user-provided input
  * On an update operation: the field is present and has changed from the
    current value

Older clients that only know the singular field will continue to succeed and
produce the same results as before the change.  Newer clients can use your
change without impacting older clients.  The API server can be rolled back and
only objects that use your change will be impacted.

Part of the reason for versioning APIs and for using internal types that are
distinct from any one version is to handle growth like this. The internal
representation can be implemented as:

```go
// Internal, soon to be v7beta1.
type Frobber struct {
  Height int
  Width  int
  Params []string
}
```

The code that converts to/from versioned APIs can decode this into the
compatible structure. Eventually, a new API version, e.g. v7beta1,
will be forked and it can drop the singular field entirely.

We've seen how to satisfy rules #1, #2, and #3. Rule #4 means that you can not
extend one versioned API without also extending the others. For example, an
API call might POST an object in API v7beta1 format, which uses the cleaner
`Params` field, but the API server might store that object in trusty old v6
form (since v7beta1 is "beta"). When the user reads the object back in the
v7beta1 API it would be unacceptable to have lost all but `Params[0]`. This
means that, even though it is ugly, a compatible change must be made to the v6
API, as above.

For some changes, this can be challenging to do correctly. It may require multiple
representations of the same information in the same API resource, which need to
be kept in sync should either be changed.

For example, let's say you decide to rename a field within the same API
version. In this case, you add units to `height` and `width`. You implement
this by adding new fields:

```go
type Frobber struct {
  Height         *int          `json:"height"`
  Width          *int          `json:"width"`
  HeightInInches *int          `json:"heightInInches"`
  WidthInInches  *int          `json:"widthInInches"`
}
```

You convert all of the fields to pointers in order to distinguish between unset
and set to 0, and then set each corresponding field from the other in the
defaulting logic (e.g. `heightInInches` from `height`, and vice versa).  That
works fine when the user creates a sends a hand-written configuration --
clients can write either field and read either field.

But what about creation or update from the output of a GET, or update via PATCH
(see [In-place updates](https://kubernetes.io/docs/user-guide/managing-deployments/#in-place-updates-of-resources))?
In these cases, the two fields will conflict, because only one field would be
updated in the case of an old client that was only aware of the old field
(e.g. `height`).

Suppose the client creates:

```json
{
  "height": 10,
  "width": 5
}
```

and GETs:

```json
{
  "height": 10,
  "heightInInches": 10,
  "width": 5,
  "widthInInches": 5
}
```

then PUTs back:

```json
{
  "height": 13,
  "heightInInches": 10,
  "width": 5,
  "widthInInches": 5
}
```

As per the compatibility rules, the update must not fail, because it would have
worked before the change.

## Backward compatibility gotchas

* A single feature/property cannot be represented using multiple spec fields
  simultaneously within an API version.  Only one representation can be
  populated at a time, and the client needs to be able to specify which field
  they expect to use (typically via API version), on both mutation and read. As
  above, older clients must continue to function properly.

* A new representation, even in a new API version, that is more expressive than an
  old one breaks backward compatibility, since clients that only understood the
  old representation would not be aware of the new representation nor its
  semantics. Examples of proposals that have run into this challenge include
  [generalized label selectors](http://issues.k8s.io/341) and [pod-level security context](http://prs.k8s.io/12823).

* Enumerated values cause similar challenges. Adding a new value to an enumerated set
  is *not* a compatible change. Clients which assume they know how to handle all possible
  values of a given field will not be able to handle the new values. However, removing a
  value from an enumerated set *can* be a compatible change, if handled properly (treat the
  removed value as deprecated but allowed). For enumeration-like fields that expect to add
  new values in the future, such as `reason` fields, please document that expectation clearly
  in the API field descriptions. Clients should treat such sets of values as potentially
  open-ended.

* For [Unions](api-conventions.md#unions), sets of fields where at most one should
  be set, it is acceptable to add a new option to the union if the [appropriate
  conventions](api-conventions.md#objects) were followed in the original object.
  Removing an option requires following the [deprecation process](https://kubernetes.io/docs/reference/deprecation-policy/).

* Changing any validation rules always has the potential of breaking some client, since it changes the
  assumptions about part of the API, similar to adding new enum values. Validation rules on spec fields can
  neither be relaxed nor strengthened. Strengthening cannot be permitted because any requests that previously
  worked must continue to work. Weakening validation has the potential to break other consumers and generators
  of the API resource. Status fields whose writers are under our control (e.g., written by non-pluggable
  controllers), may potentially tighten validation, since that would cause a subset of previously valid
  values to be observable by clients.

* Do not add a new API version of an existing resource and make it the preferred version in the same
  release, and do not make it the storage version. The latter is necessary so that a rollback of the
  apiserver doesn't render resources in etcd undecodable after rollback.

* Any field with a default value in one API version must have a *non-nil* default
  value in all API versions.  This can be split into 2 cases:
  * Adding a new API version with a default value for an existing non-defaulted
    field: it is required to add a default value semantically equivalent to
    being unset in all previous API versions, to preserve the semantic meaning
    of the value being unset.
  * Adding a new field with a default value: the default values must be
    semantically equivalent in all currently supported API versions.

## Incompatible API changes

There are times when incompatible changes might be OK, but mostly we want
changes that meet the above definitions. If you think you need to break
compatibility, you should talk to the Kubernetes API reviewers first.

Breaking compatibility of a beta or stable API version, such as v1, is
unacceptable. Compatibility for experimental or alpha APIs is not strictly
required, but breaking compatibility should not be done lightly, as it disrupts
all users of the feature. Alpha and beta API versions may be deprecated and
eventually removed wholesale, as described in the [deprecation policy](https://kubernetes.io/docs/reference/deprecation-policy/).

If your change is going to be backward incompatible or might be a breaking
change for API consumers, please send an announcement to
`kubernetes-dev@googlegroups.com` before the change gets in. If you are unsure,
ask. Also make sure that the change gets documented in the release notes for the
next release by labeling the PR with the "release-note-action-required" github label.

If you found that your change accidentally broke clients, it should be reverted.

In short, the expected API evolution is as follows:

* `newapigroup/v1alpha1` -> ... -> `newapigroup/v1alphaN` ->
* `newapigroup/v1beta1` -> ... -> `newapigroup/v1betaN` ->
* `newapigroup/v1` ->
* `newapigroup/v2alpha1` -> ...

While in alpha we expect to move forward with it, but may break it.

Once in beta we will preserve forward compatibility, but may introduce new
versions and delete old ones.

v1 must be backward-compatible for an extended length of time.

## Changing versioned APIs

For most changes, you will probably find it easiest to change the versioned
APIs first. This forces you to think about how to make your change in a
compatible way. Rather than doing each step in every version, it's usually
easier to do each versioned API one at a time, or to do all of one version
before starting "all the rest".

### Edit types.go

The struct definitions for each API are in
`staging/src/k8s.io/api/<group>/<version>/types.go`. Edit those files to reflect
the change you want to make. Note that all types and non-inline fields in
versioned APIs must be preceded by descriptive comments - these are used to
generate documentation. Comments for types should not contain the type name; API
documentation is generated from these comments and end-users should not be
exposed to golang type names.

For types that need the generated
[DeepCopyObject](https://github.com/kubernetes/kubernetes/commit/8dd0989b395b29b872e1f5e06934721863e4a210#diff-6318847735efb6fae447e7dbf198c8b2R3767)
methods, usually only required by the top-level types like `Pod`, add this line
to the comment
([example](https://github.com/kubernetes/kubernetes/commit/39d95b9b065fffebe5b6f233d978fe1723722085#diff-ab819c2e7a94a3521aecf6b477f9b2a7R30)): 

```golang 
  // +k8s:deepcopy-gen:interfaces=k8s.io/apimachinery/pkg/runtime.Object
```

Optional fields should have the `,omitempty` json tag; fields are interpreted as
being required otherwise.

### Edit defaults.go

If your change includes new fields for which you will need default values, you
need to add cases to `pkg/apis/<group>/<version>/defaults.go`.

**Note:** When adding default values to new fields, you *must* also add default
values in all API versions, instead of leaving new fields unset (e.g. `nil`) in
old API versions. This is required because defaulting happens whenever a
serialized version is read (see [#66135]). When possible, pick meaningful values
as sentinels for unset values.

In the past the core v1 API
was special. Its `defaults.go` used to live at `pkg/api/v1/defaults.go`.
If you see code referencing that path, you can be sure its outdated. Now the core v1 api lives at
`pkg/apis/core/v1/defaults.go` which follows the above convention.

Of course, since you have added code, you have to add a test:
`pkg/apis/<group>/<version>/defaults_test.go`.

Do use pointers to scalars when you need to distinguish between an unset value
and an automatic zero value.  For example,
`PodSpec.TerminationGracePeriodSeconds` is defined as `*int64` the go type
definition.  A zero value means 0 seconds, and a nil value asks the system to
pick a default.

Don't forget to run the tests!

[#66135]: https://github.com/kubernetes/kubernetes/issues/66135

### Edit conversion.go

Given that you have not yet changed the internal structs, this might feel
premature, and that's because it is. You don't yet have anything to convert to
or from. We will revisit this in the "internal" section. If you're doing this
all in a different order (i.e. you started with the internal structs), then you
should jump to that topic below. In the very rare case that you are making an
incompatible change you might or might not want to do this now, but you will
have to do more later. The files you want are
`pkg/apis/<group>/<version>/conversion.go` and
`pkg/apis/<group>/<version>/conversion_test.go`.

Note that the conversion machinery doesn't generically handle conversion of
values, such as various kinds of field references and API constants. [The client
library](https://github.com/kubernetes/client-go/blob/v4.0.0-beta.0/rest/request.go#L352)
has custom conversion code for field references. You also need to add a call to
`AddFieldLabelConversionFunc` of your scheme with a mapping function that
understands supported translations, like this
[line](https://github.com/kubernetes/kubernetes/blob/v1.8.0-alpha.2/pkg/api/v1/conversion.go#L165).

## Changing the internal structures

Now it is time to change the internal structs so your versioned changes can be
used.

### Edit types.go

Similar to the versioned APIs, the definitions for the internal structs are in
`pkg/apis/<group>/types.go`. Edit those files to reflect the change you want to
make. Keep in mind that the internal structs must be able to express *all* of
the versioned APIs.

Similar to the versioned APIs, you need to add the `+k8s:deepcopy-gen` tag to
types that need generated DeepCopyObject methods.

## Edit validation.go

Most changes made to the internal structs need some form of input validation.
Validation is currently done on internal objects in
`pkg/apis/<group>/validation/validation.go`. This validation is the one of the
first opportunities we have to make a great user experience - good error
messages and thorough validation help ensure that users are giving you what you
expect and, when they don't, that they know why and how to fix it. Think hard
about the contents of `string` fields, the bounds of `int` fields and the
optionality of fields.

Of course, code needs tests - `pkg/apis/<group>/validation/validation_test.go`.

## Edit version conversions

At this point you have both the versioned API changes and the internal
structure changes done.  If there are any notable differences - field names,
types, structural change in particular - you must add some logic to convert
versioned APIs to and from the internal representation.  If you see errors from
the `serialization_test`, it may indicate the need for explicit conversions.

Performance of conversions very heavily influence performance of apiserver.
Thus, we are auto-generating conversion functions that are much more efficient
than the generic ones (which are based on reflections and thus are highly
inefficient).

The conversion code resides with each versioned API. There are two files:

   - `pkg/apis/<group>/<version>/conversion.go` containing manually written
     conversion functions
   - `pkg/apis/<group>/<version>/zz_generated.conversion.go` containing
     auto-generated conversion functions

Since auto-generated conversion functions are using manually written ones,
those manually written should be named with a defined convention, i.e. a
function converting type `X` in pkg `a` to type `Y` in pkg `b`, should be named:
`convert_a_X_To_b_Y`.

Also note that you can (and for efficiency reasons should) use auto-generated
conversion functions when writing your conversion functions.

Adding manually written conversion also requires you to add tests to
`pkg/apis/<group>/<version>/conversion_test.go`.

Once all the necessary manually written conversions are added, you need to
regenerate auto-generated ones. To regenerate them run:

```sh
make clean && make generated_files
```

`make clean` is important, otherwise the generated files might be stale, because
the build system uses custom cache.

`make all` will invoke `make generated_files` as well.

The `make generated_files` will also regenerate the `zz_generated.deepcopy.go`,
`zz_generated.defaults.go`, and `api/openapi-spec/swagger.json`.

If regeneration is somehow not possible due to compile errors, the easiest
workaround is to remove the files causing errors and rerun the command.

## Generate Code 

Apart from the `defaulter-gen`, `deepcopy-gen`, `conversion-gen` and
`openapi-gen`, there are a few other generators:
 - `go-to-protobuf`
 - `client-gen`
 - `lister-gen`
 - `informer-gen`
 - `codecgen` (for fast json serialization with ugorji codec)

Many of the generators are based on
[`gengo`](https://github.com/kubernetes/gengo) and share common
flags. The `--verify-only` flag will check the existing files on disk
and fail if they are not what would have been generated.

The generators that create go code have a `--go-header-file` flag
which should be a file that contains the header that should be
included. This header is the copyright that should be present at the
top of the generated file and should be checked with the
[`repo-infra/verify/verify-boilerplane.sh`](https://git.k8s.io/repo-infra/verify/verify-boilerplate.sh)
script at a later stage of the build.

To invoke these generators, you can run `make update`, which runs a bunch of
[scripts](https://github.com/kubernetes/kubernetes/blob/v1.8.0-alpha.2/hack/update-all.sh#L63-L78).
Please continue to read the next a few sections, because some generators have
prerequisites, also because they introduce how to invoke the generators
individually if you find `make update` takes too long to run.

### Generate protobuf objects

For any core API object, we also need to generate the Protobuf IDL and marshallers.
That generation is invoked with

```sh
hack/update-generated-protobuf.sh
```

The vast majority of objects will not need any consideration when converting
to protobuf, but be aware that if you depend on a Golang type in the standard
library there may be additional work required, although in practice we typically
use our own equivalents for JSON serialization. The `pkg/api/serialization_test.go`
will verify that your protobuf serialization preserves all fields - be sure to
run it several times to ensure there are no incompletely calculated fields.

### Generate Clientset

`client-gen` is a tool to generate clientsets for top-level API objects.

`client-gen` requires the `// +genclient` annotation on each
exported type in both the internal `pkg/apis/<group>/types.go` as well as each
specifically versioned `staging/src/k8s.io/api/<group>/<version>/types.go`.

If the apiserver hosts your API under a different group name than the `<group>`
in the filesystem, (usually this is because the `<group>` in the filesystem
omits the "k8s.io" suffix, e.g., admission vs. admission.k8s.io), you can
instruct the `client-gen` to use the correct group name by adding the `//
+groupName=` annotation in the `doc.go` in both the internal
`pkg/apis/<group>/doc.go` as well as in each specifically versioned
`staging/src/k8s.io/api/<group>/<version>/types.go`.

Once you added the annotations, generate the client with

```sh
hack/update-codegen.sh
```

Note that you can use the optional `// +groupGoName=` to specify a CamelCase
custom Golang identifier to de-conflict e.g. `policy.authorization.k8s.io` and
`policy.k8s.io`. These two would both map to `Policy()` in clientsets.

client-gen is flexible. See [this document](generating-clientset.md) if you need
client-gen for non-kubernetes API.

### Generate Listers

`lister-gen` is a tool to generate listers for a client. It reuses the
`//+genclient` and the `// +groupName=` annotations, so you do not need to
specify extra annotations.

Your previous run of `hack/update-codegen.sh` has invoked `lister-gen`.

### Generate Informers

`informer-gen` generates the very useful Informers which watch API
resources for changes. It reuses the `//+genclient` and the
`//+groupName=` annotations, so you do not need to specify extra annotations.

Your previous run of `hack/update-codegen.sh` has invoked `informer-gen`.

### Edit json (un)marshaling code

We are auto-generating code for marshaling and unmarshaling json representation
of api objects - this is to improve the overall system performance.

The auto-generated code resides with each versioned API:

   - `staging/src/k8s.io/api/<group>/<version>/generated.proto`
   - `staging/src/k8s.io/api/<group>/<version>/generated.pb.go`

To regenerate them run:

```sh
hack/update-generated-protobuf.sh
```

## Making a new API Version

This section is under construction, as we make the tooling completely generic.

If you are adding a new API version to an existing group, you can copy the
structure of the existing `pkg/apis/<group>/<existing-version>` and
`staging/src/k8s.io/api/<group>/<existing-version>` directories.

Due to the fast changing nature of the project, the following content is probably out-dated:
* You can control if the version is enabled by default by update
[pkg/master/master.go](https://github.com/kubernetes/kubernetes/blob/v1.8.0-alpha.2/pkg/master/master.go#L381).
* You must add the new version to
  [pkg/apis/group_name/install/install.go](https://github.com/kubernetes/kubernetes/blob/v1.8.0-alpha.2/pkg/apis/apps/install/install.go).
* You must add the new version to
  [hack/lib/init.sh#KUBE_AVAILABLE_GROUP_VERSIONS](https://github.com/kubernetes/kubernetes/blob/v1.8.0-alpha.2/hack/lib/init.sh#L53).
* You must add the new version  to
  [hack/update-generated-protobuf-dockerized.sh](https://github.com/kubernetes/kubernetes/blob/v1.8.2/hack/update-generated-protobuf-dockerized.sh#L44)
  to generate protobuf IDL and marshallers.
* You must add the new version  to
  [cmd/kube-apiserver/app#apiVersionPriorities](https://github.com/kubernetes/kubernetes/blob/v1.8.0-alpha.2/cmd/kube-apiserver/app/aggregator.go#L172)
* You must setup storage for the new version in
  [pkg/registry/group_name/rest](https://github.com/kubernetes/kubernetes/blob/v1.8.0-alpha.2/pkg/registry/authentication/rest/storage_authentication.go)

You need to regenerate the generated code as instructed in the sections above.

## Making a new API Group

You'll have to make a new directory under `pkg/apis/` and
`staging/src/k8s.io/api`; copy the directory structure of an existing API group,
e.g. `pkg/apis/authentication` and `staging/src/k8s.io/api/authentication`;
replace "authentication" with your group name and replace versions with your
versions; replace the API kinds in
[versioned](https://github.com/kubernetes/kubernetes/blob/v1.8.0-alpha.2/staging/src/k8s.io/api/authentication/v1/register.go#L47)
and
[internal](https://github.com/kubernetes/kubernetes/blob/v1.8.0-alpha.2/pkg/apis/authentication/register.go#L47)
register.go, and
[install.go](https://github.com/kubernetes/kubernetes/blob/v1.8.0-alpha.2/pkg/apis/authentication/install/install.go#L43)
with your kinds.

You'll have to add your API group/version to a few places in the code base, as
noted in [Making a new API Version](#making-a-new-api-version) section.

You need to regenerate the generated code as instructed in the sections above.

## Update the fuzzer

Part of our testing regimen for APIs is to "fuzz" (fill with random values) API
objects and then convert them to and from the different API versions. This is
a great way of exposing places where you lost information or made bad
assumptions. If you have added any fields which need very careful formatting
(the test does not run validation) or if you have made assumptions such as
"this slice will always have at least 1 element", you may get an error or even
a panic from the `serialization_test`. If so, look at the diff it produces (or
the backtrace in case of a panic) and figure out what you forgot. Encode that
into the fuzzer's custom fuzz functions. Hint: if you added defaults for a
field, that field will need to have a custom fuzz function that ensures that the
field is fuzzed to a non-empty value.

The fuzzer can be found in `pkg/api/testing/fuzzer.go`.

## Update the semantic comparisons

VERY VERY rarely is this needed, but when it hits, it hurts. In some rare cases
we end up with objects (e.g. resource quantities) that have morally equivalent
values with different bitwise representations (e.g. value 10 with a base-2
formatter is the same as value 0 with a base-10 formatter). The only way Go
knows how to do deep-equality is through field-by-field bitwise comparisons.
This is a problem for us.

The first thing you should do is try not to do that. If you really can't avoid
this, I'd like to introduce you to our `apiequality.Semantic.DeepEqual` routine.
It supports custom overrides for specific types - you can find that in
`pkg/api/helper/helpers.go`.

There's one other time when you might have to touch this: `unexported fields`.
You see, while Go's `reflect` package is allowed to touch `unexported fields`,
us mere mortals are not - this includes `apiequality.Semantic.DeepEqual`.
Fortunately, most of our API objects are "dumb structs" all the way down - all
fields are exported (start with a capital letter) and there are no unexported
fields. But sometimes you want to include an object in our API that does have
unexported fields somewhere in it (for example, `time.Time` has unexported fields).
If this hits you, you may have to touch the `apiequality.Semantic.DeepEqual`
customization functions.

## Implement your change

Now you have the API all changed - go implement whatever it is that you're
doing!

## Write end-to-end tests

Check out the [E2E docs](/contributors/devel/sig-testing/e2e-tests.md) for detailed information about how to
write end-to-end tests for your feature.

## Examples and docs

At last, your change is done, all unit tests pass, e2e passes, you're done,
right? Actually, no. You just changed the API. If you are touching an existing
facet of the API, you have to try *really* hard to make sure that *all* the
examples and docs are updated. There's no easy way to do this, due in part to
JSON and YAML silently dropping unknown fields. You're clever - you'll figure it
out. Put `grep` or `ack` to good use.

If you added functionality, you should consider documenting it and/or writing
an example to illustrate your change.

Make sure you update the swagger and OpenAPI spec by running:

```sh
hack/update-swagger-spec.sh
hack/update-openapi-spec.sh
```

The API spec changes should be in a commit separate from your other changes.

## Alpha, Beta, and Stable Versions

New feature development proceeds through a series of stages of increasing
maturity:

- Development level
  - Object Versioning: no convention
  - Availability: not committed to main kubernetes repo, and thus not available
in official releases
  - Audience: other developers closely collaborating on a feature or
proof-of-concept
  - Upgradeability, Reliability, Completeness, and Support: no requirements or
guarantees
- Alpha level
  - Object Versioning: API version name contains `alpha` (e.g. `v1alpha1`)
  - Availability: committed to main kubernetes repo;  appears in an official
release; feature is disabled by default, but may be enabled by flag
  - Audience: developers and expert users interested in giving early feedback on
features
  - Completeness: some API operations, CLI commands, or UI support may not be
implemented; the API need not have had an *API review* (an intensive and
targeted review of the API, on top of a normal code review)
  - Upgradeability: the object schema and semantics may change in a later
software release, without any provision for preserving objects in an existing
cluster; removing the upgradability concern allows developers to make rapid
progress; in particular, API versions can increment faster than the minor
release cadence and the developer need not maintain multiple versions;
developers should still increment the API version when object schema or
semantics change in an [incompatible way](#on-compatibility)
  - Cluster Reliability: because the feature is relatively new, and may lack
complete end-to-end tests, enabling the feature via a flag might expose bugs
with destabilize the cluster (e.g. a bug in a control loop might rapidly create
excessive numbers of object, exhausting API storage).
  - Support: there is *no commitment* from the project to complete the feature;
the feature may be dropped entirely in a later software release
  - Recommended Use Cases: only in short-lived testing clusters, due to
complexity of upgradeability and lack of long-term support and lack of
upgradability.
- Beta level:
  - Object Versioning: API version name contains `beta` (e.g. `v2beta3`)
  - Availability: in official Kubernetes releases, and enabled by default
  - Audience: users interested in providing feedback on features
  - Completeness: all API operations, CLI commands, and UI support should be
implemented; end-to-end tests complete; the API has had a thorough API review
and is thought to be complete, though use during beta may frequently turn up API
issues not thought of during review
  - Upgradeability: the object schema and semantics may change in a later
software release; when this happens, an upgrade path will be documented; in some
cases, objects will be automatically converted to the new version; in other
cases, a manual upgrade may be necessary; a manual upgrade may require downtime
for anything relying on the new feature, and may require manual conversion of
objects to the new version; when manual conversion is necessary, the project
will provide documentation on the process 
  - Cluster Reliability: since the feature has e2e tests, enabling the feature
via a flag should not create new bugs in unrelated features; because the feature
is new, it may have minor bugs
  - Support: the project commits to complete the feature, in some form, in a
subsequent Stable version; typically this will happen within 3 months, but
sometimes longer; releases should simultaneously support two consecutive
versions (e.g. `v1beta1` and `v1beta2`; or `v1beta2` and `v1`) for at least one
minor release cycle (typically 3 months) so that users have enough time to
upgrade and migrate objects
  - Recommended Use Cases: in short-lived testing clusters; in production
clusters as part of a short-lived evaluation of the feature in order to provide
feedback
- Stable level:
  - Object Versioning: API version `vX` where `X` is an integer (e.g. `v1`)
  - Availability: in official Kubernetes releases, and enabled by default
  - Audience: all users
  - Completeness: must have conformance tests, approved by SIG Architecture,
in the appropriate conformance profile (e.g., non-portable and/or optional
features may not be in the default profile)
  - Upgradeability: only [strictly compatible](#on-compatibility) changes
allowed in subsequent software releases
  - Cluster Reliability: high
  - Support: API version will continue to be present for many subsequent
software releases;
  - Recommended Use Cases: any

### Adding Unstable Features to Stable Versions

When adding a feature to an object which is already Stable, the new fields and
new behaviors need to meet the Stable level requirements. If these cannot be
met, then the new field cannot be added to the object.

For example, consider the following object:

```go
// API v6.
type Frobber struct {
  // height ...
  Height *int32 `json:"height"
  // param ...
  Param  string `json:"param"
}
```

A developer is considering adding a new `Width` parameter, like this:

```go
// API v6.
type Frobber struct {
  // height ...
  Height *int32 `json:"height"
  // param ...
  Param  string `json:"param"
  // width ...
  Width  *int32 `json:"width,omitempty"
}
```

However, the new feature is not stable enough to be used in a stable version
(`v6`). Some reasons for this might include:

- the final representation is undecided (e.g. should it be called `Width` or `Breadth`?)
- the implementation is not stable enough for general use (e.g. the `Area()` routine sometimes overflows.)

The developer cannot add the new field unconditionally until stability is met. However,
sometimes stability cannot be met until some users try the new feature, and some
users are only able or willing to accept a released version of Kubernetes. In
that case, the developer has a few options, both of which require staging work
over several releases.

#### Alpha field in existing API version

Previously, annotations were used for experimental alpha features, but are no longer recommended for several reasons:

* They expose the cluster to "time-bomb" data added as unstructured annotations against an earlier API server (https://issue.k8s.io/30819)
* They cannot be migrated to first-class fields in the same API version (see the issues with representing a single value in multiple places in [backward compatibility gotchas](#backward-compatibility-gotchas))

The preferred approach adds an alpha field to the existing object, and ensures it is disabled by default:

1. Add a feature gate to the API server to control enablement of the new field (and associated function):

    In [staging/src/k8s.io/apiserver/pkg/features/kube_features.go](https://git.k8s.io/kubernetes/staging/src/k8s.io/apiserver/pkg/features/kube_features.go):

    ```go
    // owner: @you
    // alpha: v1.11
    //
    // Add multiple dimensions to frobbers.
    Frobber2D utilfeature.Feature = "Frobber2D"
    
    var defaultKubernetesFeatureGates = map[utilfeature.Feature]utilfeature.FeatureSpec{
      ...
      Frobber2D: {Default: false, PreRelease: utilfeature.Alpha},
    }
    ```

2. Add the field to the API type:

    * ensure the field is [optional](api-conventions.md#optional-vs-required)
        * add the `omitempty` struct tag
        * add the `// +optional` comment tag
        * ensure the field is entirely absent from API responses when empty (optional fields should be pointers, anyway)
    * include details about the alpha-level in the field description
    
    ```go
    // API v6.
    type Frobber struct {
      // height ...
      Height int32  `json:"height"`
      // param ...
      Param  string `json:"param"`
      // width indicates how wide the object is.
      // This field is alpha-level and is only honored by servers that enable the Frobber2D feature.
      // +optional
      Width  *int32 `json:"width,omitempty"`
    }
    ```

3. Before persisting the object to storage, clear disabled alpha fields on create,
and on update if the existing object does not already have a value in the field.
This prevents new usage of the feature while it is disabled, while ensuring existing data is preserved.
The recommended place to do this is in the REST storage strategy's PrepareForCreate/PrepareForUpdate methods:

    ```go
    func (frobberStrategy) PrepareForCreate(ctx genericapirequest.Context, obj runtime.Object) {
      frobber := obj.(*api.Frobber)
    
      if !utilfeature.DefaultFeatureGate.Enabled(features.Frobber2D) {
        frobber.Width = nil
      }
    }
    
    func (frobberStrategy) PrepareForUpdate(ctx genericapirequest.Context, obj, old runtime.Object) {
      newFrobber := obj.(*api.Frobber)
      oldFrobber := old.(*api.Frobber)
    
      if !utilfeature.DefaultFeatureGate.Enabled(features.Frobber2D) && oldFrobber.Width == nil {
        newFrobber.Width = nil
      }
    }
    ```

4. In validation, validate the field if present:

    ```go
    func ValidateFrobber(f *api.Frobber, fldPath *field.Path) field.ErrorList {
      ...
      if f.Width != nil {
        ... validation of width field ...
      }
      ...
    }
    ```

In future Kubernetes versions:

* if the feature progresses to beta or stable status, the feature gate can be removed or be enabled by default.
* if the schema of the alpha field must change in an incompatible way, a new field name must be used.
* if the feature is abandoned, or the field name is changed, the field should be removed from the go struct, with a tombstone comment ensuring the field name and protobuf tag are not reused:

    ```go
    // API v6.
    type Frobber struct {
      // height ...
      Height int32  `json:"height" protobuf:"varint,1,opt,name=height"`
      // param ...
      Param  string `json:"param" protobuf:"bytes,2,opt,name=param"`
      
      // +k8s:deprecated=width,protobuf=3
    }
    ```

#### New alpha API version

Another option is to introduce a new type with an new `alpha` or `beta` version
designator, like this:

```go
// API v7alpha1
type Frobber struct {
  // height ...
  Height *int32 `json:"height"`
  // param ...
  Param  string `json:"param"`
  // width ...
  Width  *int32 `json:"width,omitempty"`
}
```

The latter requires that all objects in the same API group as `Frobber` to be
replicated in the new version, `v7alpha1`. This also requires user to use a new
client which uses the other version. Therefore, this is not a preferred option.

A related issue is how a cluster manager can roll back from a new version
with a new feature, that is already being used by users. See
https://github.com/kubernetes/kubernetes/issues/4855.
>>>>>>> b7b910a2
<|MERGE_RESOLUTION|>--- conflicted
+++ resolved
@@ -1,1009 +1,3 @@
 This file has moved to https://git.k8s.io/community/contributors/devel/sig-architecture/api_changes.md.
 
-<<<<<<< HEAD
-This file is a placeholder to preserve links.  Please remove by April 24, 2019 or the release of kubernetes 1.13, whichever comes first.
-=======
-**Table of Contents**
-
-- [So you want to change the API?](#so-you-want-to-change-the-api)
-  - [Operational overview](#operational-overview)
-  - [On compatibility](#on-compatibility)
-  - [Backward compatibility gotchas](#backward-compatibility-gotchas)
-  - [Incompatible API changes](#incompatible-api-changes)
-  - [Changing versioned APIs](#changing-versioned-apis)
-    - [Edit types.go](#edit-typesgo)
-    - [Edit defaults.go](#edit-defaultsgo)
-    - [Edit conversion.go](#edit-conversiongo)
-  - [Changing the internal structures](#changing-the-internal-structures)
-    - [Edit types.go](#edit-typesgo-1)
-  - [Edit validation.go](#edit-validationgo)
-  - [Edit version conversions](#edit-version-conversions)
-  - [Generate protobuf objects](#generate-protobuf-objects)
-  - [Edit json (un)marshaling code](#edit-json-unmarshaling-code)
-  - [Making a new API Version](#making-a-new-api-version)
-  - [Making a new API Group](#making-a-new-api-group)
-  - [Update the fuzzer](#update-the-fuzzer)
-  - [Update the semantic comparisons](#update-the-semantic-comparisons)
-  - [Implement your change](#implement-your-change)
-  - [Write end-to-end tests](#write-end-to-end-tests)
-  - [Examples and docs](#examples-and-docs)
-  - [Alpha, Beta, and Stable Versions](#alpha-beta-and-stable-versions)
-    - [Adding Unstable Features to Stable Versions](#adding-unstable-features-to-stable-versions)
-
-
-# So you want to change the API?
-
-Before attempting a change to the API, you should familiarize yourself with a
-number of existing API types and with the [API conventions](api-conventions.md).
-If creating a new API type/resource, we also recommend that you first send a PR
-containing just a proposal for the new API types.
-
-The Kubernetes API has two major components - the internal structures and
-the versioned APIs. The versioned APIs are intended to be stable, while the
-internal structures are implemented to best reflect the needs of the Kubernetes
-code itself.
-
-What this means for API changes is that you have to be somewhat thoughtful in
-how you approach changes, and that you have to touch a number of pieces to make
-a complete change.  This document aims to guide you through the process, though
-not all API changes will need all of these steps.
-
-## Operational overview
-
-It is important to have a high level understanding of the API system used in
-Kubernetes in order to navigate the rest of this document.
-
-As mentioned above, the internal representation of an API object is decoupled
-from any one API version. This provides a lot of freedom to evolve the code,
-but it requires robust infrastructure to convert between representations. There
-are multiple steps in processing an API operation - even something as simple as
-a GET involves a great deal of machinery.
-
-The conversion process is logically a "star" with the internal form at the
-center. Every versioned API can be converted to the internal form (and
-vice-versa), but versioned APIs do not convert to other versioned APIs directly.
-This sounds like a heavy process, but in reality we do not intend to keep more
-than a small number of versions alive at once. While all of the Kubernetes code
-operates on the internal structures, they are always converted to a versioned
-form before being written to storage (disk or etcd) or being sent over a wire.
-Clients should consume and operate on the versioned APIs exclusively.
-
-To demonstrate the general process, here is a (hypothetical) example:
-
-   1. A user POSTs a `Pod` object to `/api/v7beta1/...`
-   2. The JSON is unmarshalled into a `v7beta1.Pod` structure
-   3. Default values are applied to the `v7beta1.Pod`
-   4. The `v7beta1.Pod` is converted to an `api.Pod` structure
-   5. The `api.Pod` is validated, and any errors are returned to the user
-   6. The `api.Pod` is converted to a `v6.Pod` (because v6 is the latest stable
-version)
-   7. The `v6.Pod` is marshalled into JSON and written to etcd
-
-Now that we have the `Pod` object stored, a user can GET that object in any
-supported api version. For example:
-
-   1. A user GETs the `Pod` from `/api/v5/...`
-   2. The JSON is read from etcd and unmarshalled into a `v6.Pod` structure
-   3. Default values are applied to the `v6.Pod`
-   4. The `v6.Pod` is converted to an `api.Pod` structure
-   5. The `api.Pod` is converted to a `v5.Pod` structure
-   6. The `v5.Pod` is marshalled into JSON and sent to the user
-
-The implication of this process is that API changes must be done carefully and
-backward-compatibly.
-
-## On compatibility
-
-Before talking about how to make API changes, it is worthwhile to clarify what
-we mean by API compatibility.  Kubernetes considers forwards and backwards
-compatibility of its APIs a top priority.  Compatibility is *hard*, especially
-handling issues around rollback-safety.  This is something every API change
-must consider.
-
-An API change is considered compatible if it:
-
-   * adds new functionality that is not required for correct behavior (e.g.,
-does not add a new required field)
-   * does not change existing semantics, including:
-     * the semantic meaning of default values *and behavior*
-     * interpretation of existing API types, fields, and values
-     * which fields are required and which are not
-     * mutable fields do not become immutable
-     * valid values do not become invalid
-     * explicitly invalid values do not become valid
-
-Put another way:
-
-1. Any API call (e.g. a structure POSTed to a REST endpoint) that succeeded
-before your change must succeed after your change.
-2. Any API call that does not use your change must behave the same as it did
-before your change.
-3. Any API call that uses your change must not cause problems (e.g. crash or
-degrade behavior) when issued against an API servers that do not include your
-change.
-4. It must be possible to round-trip your change (convert to different API
-versions and back) with no loss of information.
-5. Existing clients need not be aware of your change in order for them to
-continue to function as they did previously, even when your change is in use.
-6. It must be possible to rollback to a previous version of API server that
-does not include your change and have no impact on API objects which do not use
-your change.  API objects that use your change will be impacted in case of a
-rollback.
-
-If your change does not meet these criteria, it is not considered compatible,
-and may break older clients, or result in newer clients causing undefined
-behavior.  Such changes are generally disallowed, though exceptions have been
-made in extreme cases (e.g. security or obvious bugs).
-
-Let's consider some examples.
-
-In a hypothetical API (assume we're at version v6), the `Frobber` struct looks
-something like this:
-
-```go
-// API v6.
-type Frobber struct {
-  Height int    `json:"height"`
-  Param  string `json:"param"`
-}
-```
-
-You want to add a new `Width` field. It is generally allowed to add new fields
-without changing the API version, so you can simply change it to:
-
-```go
-// Still API v6.
-type Frobber struct {
-  Height int    `json:"height"`
-  Width  int    `json:"width"`
-  Param  string `json:"param"`
-}
-```
-
-The onus is on you to define a sane default value for `Width` such that rules
-#1 and #2 above are true - API calls and stored objects that used to work must
-continue to work.
-
-For your next change you want to allow multiple `Param` values. You can not
-simply remove `Param string` and add `Params []string` (without creating a
-whole new API version) - that fails rules #1, #2, #3, and #6.  Nor can you
-simply add `Params []string` and use it instead - that fails #2 and #6.
-
-You must instead define a new field and the relationship between that field and
-the existing field(s).  Start by adding the new plural field:
-
-```go
-// Still API v6.
-type Frobber struct {
-  Height int           `json:"height"`
-  Width  int           `json:"width"`
-  Param  string        `json:"param"`  // the first param
-  Params []string      `json:"params"` // all of the params
-}
-```
-
-This new field must be inclusive of the singular field.  In order to satisfy
-the compatibility rules you must handle all the cases of version skew, multiple
-clients, and rollbacks.  This can be handled by defaulting or admission control
-logic linking the fields together with context from the API operation to get as
-close as possible to the user's intentions.
-
-Upon any mutating API operation:
-  * If only the singular field is specified (e.g. an older client), API logic
-    must populate plural[0] from the singular value, and de-dup the plural
-    field.
-  * If only the plural field is specified (e.g. a newer client), API logic must
-    populate the singular value from plural[0].
-  * If both the singular and plural fields are specified, API logic must
-    validate that the singular value matches plural[0].
-  * Any other case is an error and must be rejected.
-
-For this purpose "is specified" means the following:
-  * On a create or patch operation: the field is present in the user-provided input
-  * On an update operation: the field is present and has changed from the
-    current value
-
-Older clients that only know the singular field will continue to succeed and
-produce the same results as before the change.  Newer clients can use your
-change without impacting older clients.  The API server can be rolled back and
-only objects that use your change will be impacted.
-
-Part of the reason for versioning APIs and for using internal types that are
-distinct from any one version is to handle growth like this. The internal
-representation can be implemented as:
-
-```go
-// Internal, soon to be v7beta1.
-type Frobber struct {
-  Height int
-  Width  int
-  Params []string
-}
-```
-
-The code that converts to/from versioned APIs can decode this into the
-compatible structure. Eventually, a new API version, e.g. v7beta1,
-will be forked and it can drop the singular field entirely.
-
-We've seen how to satisfy rules #1, #2, and #3. Rule #4 means that you can not
-extend one versioned API without also extending the others. For example, an
-API call might POST an object in API v7beta1 format, which uses the cleaner
-`Params` field, but the API server might store that object in trusty old v6
-form (since v7beta1 is "beta"). When the user reads the object back in the
-v7beta1 API it would be unacceptable to have lost all but `Params[0]`. This
-means that, even though it is ugly, a compatible change must be made to the v6
-API, as above.
-
-For some changes, this can be challenging to do correctly. It may require multiple
-representations of the same information in the same API resource, which need to
-be kept in sync should either be changed.
-
-For example, let's say you decide to rename a field within the same API
-version. In this case, you add units to `height` and `width`. You implement
-this by adding new fields:
-
-```go
-type Frobber struct {
-  Height         *int          `json:"height"`
-  Width          *int          `json:"width"`
-  HeightInInches *int          `json:"heightInInches"`
-  WidthInInches  *int          `json:"widthInInches"`
-}
-```
-
-You convert all of the fields to pointers in order to distinguish between unset
-and set to 0, and then set each corresponding field from the other in the
-defaulting logic (e.g. `heightInInches` from `height`, and vice versa).  That
-works fine when the user creates a sends a hand-written configuration --
-clients can write either field and read either field.
-
-But what about creation or update from the output of a GET, or update via PATCH
-(see [In-place updates](https://kubernetes.io/docs/user-guide/managing-deployments/#in-place-updates-of-resources))?
-In these cases, the two fields will conflict, because only one field would be
-updated in the case of an old client that was only aware of the old field
-(e.g. `height`).
-
-Suppose the client creates:
-
-```json
-{
-  "height": 10,
-  "width": 5
-}
-```
-
-and GETs:
-
-```json
-{
-  "height": 10,
-  "heightInInches": 10,
-  "width": 5,
-  "widthInInches": 5
-}
-```
-
-then PUTs back:
-
-```json
-{
-  "height": 13,
-  "heightInInches": 10,
-  "width": 5,
-  "widthInInches": 5
-}
-```
-
-As per the compatibility rules, the update must not fail, because it would have
-worked before the change.
-
-## Backward compatibility gotchas
-
-* A single feature/property cannot be represented using multiple spec fields
-  simultaneously within an API version.  Only one representation can be
-  populated at a time, and the client needs to be able to specify which field
-  they expect to use (typically via API version), on both mutation and read. As
-  above, older clients must continue to function properly.
-
-* A new representation, even in a new API version, that is more expressive than an
-  old one breaks backward compatibility, since clients that only understood the
-  old representation would not be aware of the new representation nor its
-  semantics. Examples of proposals that have run into this challenge include
-  [generalized label selectors](http://issues.k8s.io/341) and [pod-level security context](http://prs.k8s.io/12823).
-
-* Enumerated values cause similar challenges. Adding a new value to an enumerated set
-  is *not* a compatible change. Clients which assume they know how to handle all possible
-  values of a given field will not be able to handle the new values. However, removing a
-  value from an enumerated set *can* be a compatible change, if handled properly (treat the
-  removed value as deprecated but allowed). For enumeration-like fields that expect to add
-  new values in the future, such as `reason` fields, please document that expectation clearly
-  in the API field descriptions. Clients should treat such sets of values as potentially
-  open-ended.
-
-* For [Unions](api-conventions.md#unions), sets of fields where at most one should
-  be set, it is acceptable to add a new option to the union if the [appropriate
-  conventions](api-conventions.md#objects) were followed in the original object.
-  Removing an option requires following the [deprecation process](https://kubernetes.io/docs/reference/deprecation-policy/).
-
-* Changing any validation rules always has the potential of breaking some client, since it changes the
-  assumptions about part of the API, similar to adding new enum values. Validation rules on spec fields can
-  neither be relaxed nor strengthened. Strengthening cannot be permitted because any requests that previously
-  worked must continue to work. Weakening validation has the potential to break other consumers and generators
-  of the API resource. Status fields whose writers are under our control (e.g., written by non-pluggable
-  controllers), may potentially tighten validation, since that would cause a subset of previously valid
-  values to be observable by clients.
-
-* Do not add a new API version of an existing resource and make it the preferred version in the same
-  release, and do not make it the storage version. The latter is necessary so that a rollback of the
-  apiserver doesn't render resources in etcd undecodable after rollback.
-
-* Any field with a default value in one API version must have a *non-nil* default
-  value in all API versions.  This can be split into 2 cases:
-  * Adding a new API version with a default value for an existing non-defaulted
-    field: it is required to add a default value semantically equivalent to
-    being unset in all previous API versions, to preserve the semantic meaning
-    of the value being unset.
-  * Adding a new field with a default value: the default values must be
-    semantically equivalent in all currently supported API versions.
-
-## Incompatible API changes
-
-There are times when incompatible changes might be OK, but mostly we want
-changes that meet the above definitions. If you think you need to break
-compatibility, you should talk to the Kubernetes API reviewers first.
-
-Breaking compatibility of a beta or stable API version, such as v1, is
-unacceptable. Compatibility for experimental or alpha APIs is not strictly
-required, but breaking compatibility should not be done lightly, as it disrupts
-all users of the feature. Alpha and beta API versions may be deprecated and
-eventually removed wholesale, as described in the [deprecation policy](https://kubernetes.io/docs/reference/deprecation-policy/).
-
-If your change is going to be backward incompatible or might be a breaking
-change for API consumers, please send an announcement to
-`kubernetes-dev@googlegroups.com` before the change gets in. If you are unsure,
-ask. Also make sure that the change gets documented in the release notes for the
-next release by labeling the PR with the "release-note-action-required" github label.
-
-If you found that your change accidentally broke clients, it should be reverted.
-
-In short, the expected API evolution is as follows:
-
-* `newapigroup/v1alpha1` -> ... -> `newapigroup/v1alphaN` ->
-* `newapigroup/v1beta1` -> ... -> `newapigroup/v1betaN` ->
-* `newapigroup/v1` ->
-* `newapigroup/v2alpha1` -> ...
-
-While in alpha we expect to move forward with it, but may break it.
-
-Once in beta we will preserve forward compatibility, but may introduce new
-versions and delete old ones.
-
-v1 must be backward-compatible for an extended length of time.
-
-## Changing versioned APIs
-
-For most changes, you will probably find it easiest to change the versioned
-APIs first. This forces you to think about how to make your change in a
-compatible way. Rather than doing each step in every version, it's usually
-easier to do each versioned API one at a time, or to do all of one version
-before starting "all the rest".
-
-### Edit types.go
-
-The struct definitions for each API are in
-`staging/src/k8s.io/api/<group>/<version>/types.go`. Edit those files to reflect
-the change you want to make. Note that all types and non-inline fields in
-versioned APIs must be preceded by descriptive comments - these are used to
-generate documentation. Comments for types should not contain the type name; API
-documentation is generated from these comments and end-users should not be
-exposed to golang type names.
-
-For types that need the generated
-[DeepCopyObject](https://github.com/kubernetes/kubernetes/commit/8dd0989b395b29b872e1f5e06934721863e4a210#diff-6318847735efb6fae447e7dbf198c8b2R3767)
-methods, usually only required by the top-level types like `Pod`, add this line
-to the comment
-([example](https://github.com/kubernetes/kubernetes/commit/39d95b9b065fffebe5b6f233d978fe1723722085#diff-ab819c2e7a94a3521aecf6b477f9b2a7R30)): 
-
-```golang 
-  // +k8s:deepcopy-gen:interfaces=k8s.io/apimachinery/pkg/runtime.Object
-```
-
-Optional fields should have the `,omitempty` json tag; fields are interpreted as
-being required otherwise.
-
-### Edit defaults.go
-
-If your change includes new fields for which you will need default values, you
-need to add cases to `pkg/apis/<group>/<version>/defaults.go`.
-
-**Note:** When adding default values to new fields, you *must* also add default
-values in all API versions, instead of leaving new fields unset (e.g. `nil`) in
-old API versions. This is required because defaulting happens whenever a
-serialized version is read (see [#66135]). When possible, pick meaningful values
-as sentinels for unset values.
-
-In the past the core v1 API
-was special. Its `defaults.go` used to live at `pkg/api/v1/defaults.go`.
-If you see code referencing that path, you can be sure its outdated. Now the core v1 api lives at
-`pkg/apis/core/v1/defaults.go` which follows the above convention.
-
-Of course, since you have added code, you have to add a test:
-`pkg/apis/<group>/<version>/defaults_test.go`.
-
-Do use pointers to scalars when you need to distinguish between an unset value
-and an automatic zero value.  For example,
-`PodSpec.TerminationGracePeriodSeconds` is defined as `*int64` the go type
-definition.  A zero value means 0 seconds, and a nil value asks the system to
-pick a default.
-
-Don't forget to run the tests!
-
-[#66135]: https://github.com/kubernetes/kubernetes/issues/66135
-
-### Edit conversion.go
-
-Given that you have not yet changed the internal structs, this might feel
-premature, and that's because it is. You don't yet have anything to convert to
-or from. We will revisit this in the "internal" section. If you're doing this
-all in a different order (i.e. you started with the internal structs), then you
-should jump to that topic below. In the very rare case that you are making an
-incompatible change you might or might not want to do this now, but you will
-have to do more later. The files you want are
-`pkg/apis/<group>/<version>/conversion.go` and
-`pkg/apis/<group>/<version>/conversion_test.go`.
-
-Note that the conversion machinery doesn't generically handle conversion of
-values, such as various kinds of field references and API constants. [The client
-library](https://github.com/kubernetes/client-go/blob/v4.0.0-beta.0/rest/request.go#L352)
-has custom conversion code for field references. You also need to add a call to
-`AddFieldLabelConversionFunc` of your scheme with a mapping function that
-understands supported translations, like this
-[line](https://github.com/kubernetes/kubernetes/blob/v1.8.0-alpha.2/pkg/api/v1/conversion.go#L165).
-
-## Changing the internal structures
-
-Now it is time to change the internal structs so your versioned changes can be
-used.
-
-### Edit types.go
-
-Similar to the versioned APIs, the definitions for the internal structs are in
-`pkg/apis/<group>/types.go`. Edit those files to reflect the change you want to
-make. Keep in mind that the internal structs must be able to express *all* of
-the versioned APIs.
-
-Similar to the versioned APIs, you need to add the `+k8s:deepcopy-gen` tag to
-types that need generated DeepCopyObject methods.
-
-## Edit validation.go
-
-Most changes made to the internal structs need some form of input validation.
-Validation is currently done on internal objects in
-`pkg/apis/<group>/validation/validation.go`. This validation is the one of the
-first opportunities we have to make a great user experience - good error
-messages and thorough validation help ensure that users are giving you what you
-expect and, when they don't, that they know why and how to fix it. Think hard
-about the contents of `string` fields, the bounds of `int` fields and the
-optionality of fields.
-
-Of course, code needs tests - `pkg/apis/<group>/validation/validation_test.go`.
-
-## Edit version conversions
-
-At this point you have both the versioned API changes and the internal
-structure changes done.  If there are any notable differences - field names,
-types, structural change in particular - you must add some logic to convert
-versioned APIs to and from the internal representation.  If you see errors from
-the `serialization_test`, it may indicate the need for explicit conversions.
-
-Performance of conversions very heavily influence performance of apiserver.
-Thus, we are auto-generating conversion functions that are much more efficient
-than the generic ones (which are based on reflections and thus are highly
-inefficient).
-
-The conversion code resides with each versioned API. There are two files:
-
-   - `pkg/apis/<group>/<version>/conversion.go` containing manually written
-     conversion functions
-   - `pkg/apis/<group>/<version>/zz_generated.conversion.go` containing
-     auto-generated conversion functions
-
-Since auto-generated conversion functions are using manually written ones,
-those manually written should be named with a defined convention, i.e. a
-function converting type `X` in pkg `a` to type `Y` in pkg `b`, should be named:
-`convert_a_X_To_b_Y`.
-
-Also note that you can (and for efficiency reasons should) use auto-generated
-conversion functions when writing your conversion functions.
-
-Adding manually written conversion also requires you to add tests to
-`pkg/apis/<group>/<version>/conversion_test.go`.
-
-Once all the necessary manually written conversions are added, you need to
-regenerate auto-generated ones. To regenerate them run:
-
-```sh
-make clean && make generated_files
-```
-
-`make clean` is important, otherwise the generated files might be stale, because
-the build system uses custom cache.
-
-`make all` will invoke `make generated_files` as well.
-
-The `make generated_files` will also regenerate the `zz_generated.deepcopy.go`,
-`zz_generated.defaults.go`, and `api/openapi-spec/swagger.json`.
-
-If regeneration is somehow not possible due to compile errors, the easiest
-workaround is to remove the files causing errors and rerun the command.
-
-## Generate Code 
-
-Apart from the `defaulter-gen`, `deepcopy-gen`, `conversion-gen` and
-`openapi-gen`, there are a few other generators:
- - `go-to-protobuf`
- - `client-gen`
- - `lister-gen`
- - `informer-gen`
- - `codecgen` (for fast json serialization with ugorji codec)
-
-Many of the generators are based on
-[`gengo`](https://github.com/kubernetes/gengo) and share common
-flags. The `--verify-only` flag will check the existing files on disk
-and fail if they are not what would have been generated.
-
-The generators that create go code have a `--go-header-file` flag
-which should be a file that contains the header that should be
-included. This header is the copyright that should be present at the
-top of the generated file and should be checked with the
-[`repo-infra/verify/verify-boilerplane.sh`](https://git.k8s.io/repo-infra/verify/verify-boilerplate.sh)
-script at a later stage of the build.
-
-To invoke these generators, you can run `make update`, which runs a bunch of
-[scripts](https://github.com/kubernetes/kubernetes/blob/v1.8.0-alpha.2/hack/update-all.sh#L63-L78).
-Please continue to read the next a few sections, because some generators have
-prerequisites, also because they introduce how to invoke the generators
-individually if you find `make update` takes too long to run.
-
-### Generate protobuf objects
-
-For any core API object, we also need to generate the Protobuf IDL and marshallers.
-That generation is invoked with
-
-```sh
-hack/update-generated-protobuf.sh
-```
-
-The vast majority of objects will not need any consideration when converting
-to protobuf, but be aware that if you depend on a Golang type in the standard
-library there may be additional work required, although in practice we typically
-use our own equivalents for JSON serialization. The `pkg/api/serialization_test.go`
-will verify that your protobuf serialization preserves all fields - be sure to
-run it several times to ensure there are no incompletely calculated fields.
-
-### Generate Clientset
-
-`client-gen` is a tool to generate clientsets for top-level API objects.
-
-`client-gen` requires the `// +genclient` annotation on each
-exported type in both the internal `pkg/apis/<group>/types.go` as well as each
-specifically versioned `staging/src/k8s.io/api/<group>/<version>/types.go`.
-
-If the apiserver hosts your API under a different group name than the `<group>`
-in the filesystem, (usually this is because the `<group>` in the filesystem
-omits the "k8s.io" suffix, e.g., admission vs. admission.k8s.io), you can
-instruct the `client-gen` to use the correct group name by adding the `//
-+groupName=` annotation in the `doc.go` in both the internal
-`pkg/apis/<group>/doc.go` as well as in each specifically versioned
-`staging/src/k8s.io/api/<group>/<version>/types.go`.
-
-Once you added the annotations, generate the client with
-
-```sh
-hack/update-codegen.sh
-```
-
-Note that you can use the optional `// +groupGoName=` to specify a CamelCase
-custom Golang identifier to de-conflict e.g. `policy.authorization.k8s.io` and
-`policy.k8s.io`. These two would both map to `Policy()` in clientsets.
-
-client-gen is flexible. See [this document](generating-clientset.md) if you need
-client-gen for non-kubernetes API.
-
-### Generate Listers
-
-`lister-gen` is a tool to generate listers for a client. It reuses the
-`//+genclient` and the `// +groupName=` annotations, so you do not need to
-specify extra annotations.
-
-Your previous run of `hack/update-codegen.sh` has invoked `lister-gen`.
-
-### Generate Informers
-
-`informer-gen` generates the very useful Informers which watch API
-resources for changes. It reuses the `//+genclient` and the
-`//+groupName=` annotations, so you do not need to specify extra annotations.
-
-Your previous run of `hack/update-codegen.sh` has invoked `informer-gen`.
-
-### Edit json (un)marshaling code
-
-We are auto-generating code for marshaling and unmarshaling json representation
-of api objects - this is to improve the overall system performance.
-
-The auto-generated code resides with each versioned API:
-
-   - `staging/src/k8s.io/api/<group>/<version>/generated.proto`
-   - `staging/src/k8s.io/api/<group>/<version>/generated.pb.go`
-
-To regenerate them run:
-
-```sh
-hack/update-generated-protobuf.sh
-```
-
-## Making a new API Version
-
-This section is under construction, as we make the tooling completely generic.
-
-If you are adding a new API version to an existing group, you can copy the
-structure of the existing `pkg/apis/<group>/<existing-version>` and
-`staging/src/k8s.io/api/<group>/<existing-version>` directories.
-
-Due to the fast changing nature of the project, the following content is probably out-dated:
-* You can control if the version is enabled by default by update
-[pkg/master/master.go](https://github.com/kubernetes/kubernetes/blob/v1.8.0-alpha.2/pkg/master/master.go#L381).
-* You must add the new version to
-  [pkg/apis/group_name/install/install.go](https://github.com/kubernetes/kubernetes/blob/v1.8.0-alpha.2/pkg/apis/apps/install/install.go).
-* You must add the new version to
-  [hack/lib/init.sh#KUBE_AVAILABLE_GROUP_VERSIONS](https://github.com/kubernetes/kubernetes/blob/v1.8.0-alpha.2/hack/lib/init.sh#L53).
-* You must add the new version  to
-  [hack/update-generated-protobuf-dockerized.sh](https://github.com/kubernetes/kubernetes/blob/v1.8.2/hack/update-generated-protobuf-dockerized.sh#L44)
-  to generate protobuf IDL and marshallers.
-* You must add the new version  to
-  [cmd/kube-apiserver/app#apiVersionPriorities](https://github.com/kubernetes/kubernetes/blob/v1.8.0-alpha.2/cmd/kube-apiserver/app/aggregator.go#L172)
-* You must setup storage for the new version in
-  [pkg/registry/group_name/rest](https://github.com/kubernetes/kubernetes/blob/v1.8.0-alpha.2/pkg/registry/authentication/rest/storage_authentication.go)
-
-You need to regenerate the generated code as instructed in the sections above.
-
-## Making a new API Group
-
-You'll have to make a new directory under `pkg/apis/` and
-`staging/src/k8s.io/api`; copy the directory structure of an existing API group,
-e.g. `pkg/apis/authentication` and `staging/src/k8s.io/api/authentication`;
-replace "authentication" with your group name and replace versions with your
-versions; replace the API kinds in
-[versioned](https://github.com/kubernetes/kubernetes/blob/v1.8.0-alpha.2/staging/src/k8s.io/api/authentication/v1/register.go#L47)
-and
-[internal](https://github.com/kubernetes/kubernetes/blob/v1.8.0-alpha.2/pkg/apis/authentication/register.go#L47)
-register.go, and
-[install.go](https://github.com/kubernetes/kubernetes/blob/v1.8.0-alpha.2/pkg/apis/authentication/install/install.go#L43)
-with your kinds.
-
-You'll have to add your API group/version to a few places in the code base, as
-noted in [Making a new API Version](#making-a-new-api-version) section.
-
-You need to regenerate the generated code as instructed in the sections above.
-
-## Update the fuzzer
-
-Part of our testing regimen for APIs is to "fuzz" (fill with random values) API
-objects and then convert them to and from the different API versions. This is
-a great way of exposing places where you lost information or made bad
-assumptions. If you have added any fields which need very careful formatting
-(the test does not run validation) or if you have made assumptions such as
-"this slice will always have at least 1 element", you may get an error or even
-a panic from the `serialization_test`. If so, look at the diff it produces (or
-the backtrace in case of a panic) and figure out what you forgot. Encode that
-into the fuzzer's custom fuzz functions. Hint: if you added defaults for a
-field, that field will need to have a custom fuzz function that ensures that the
-field is fuzzed to a non-empty value.
-
-The fuzzer can be found in `pkg/api/testing/fuzzer.go`.
-
-## Update the semantic comparisons
-
-VERY VERY rarely is this needed, but when it hits, it hurts. In some rare cases
-we end up with objects (e.g. resource quantities) that have morally equivalent
-values with different bitwise representations (e.g. value 10 with a base-2
-formatter is the same as value 0 with a base-10 formatter). The only way Go
-knows how to do deep-equality is through field-by-field bitwise comparisons.
-This is a problem for us.
-
-The first thing you should do is try not to do that. If you really can't avoid
-this, I'd like to introduce you to our `apiequality.Semantic.DeepEqual` routine.
-It supports custom overrides for specific types - you can find that in
-`pkg/api/helper/helpers.go`.
-
-There's one other time when you might have to touch this: `unexported fields`.
-You see, while Go's `reflect` package is allowed to touch `unexported fields`,
-us mere mortals are not - this includes `apiequality.Semantic.DeepEqual`.
-Fortunately, most of our API objects are "dumb structs" all the way down - all
-fields are exported (start with a capital letter) and there are no unexported
-fields. But sometimes you want to include an object in our API that does have
-unexported fields somewhere in it (for example, `time.Time` has unexported fields).
-If this hits you, you may have to touch the `apiequality.Semantic.DeepEqual`
-customization functions.
-
-## Implement your change
-
-Now you have the API all changed - go implement whatever it is that you're
-doing!
-
-## Write end-to-end tests
-
-Check out the [E2E docs](/contributors/devel/sig-testing/e2e-tests.md) for detailed information about how to
-write end-to-end tests for your feature.
-
-## Examples and docs
-
-At last, your change is done, all unit tests pass, e2e passes, you're done,
-right? Actually, no. You just changed the API. If you are touching an existing
-facet of the API, you have to try *really* hard to make sure that *all* the
-examples and docs are updated. There's no easy way to do this, due in part to
-JSON and YAML silently dropping unknown fields. You're clever - you'll figure it
-out. Put `grep` or `ack` to good use.
-
-If you added functionality, you should consider documenting it and/or writing
-an example to illustrate your change.
-
-Make sure you update the swagger and OpenAPI spec by running:
-
-```sh
-hack/update-swagger-spec.sh
-hack/update-openapi-spec.sh
-```
-
-The API spec changes should be in a commit separate from your other changes.
-
-## Alpha, Beta, and Stable Versions
-
-New feature development proceeds through a series of stages of increasing
-maturity:
-
-- Development level
-  - Object Versioning: no convention
-  - Availability: not committed to main kubernetes repo, and thus not available
-in official releases
-  - Audience: other developers closely collaborating on a feature or
-proof-of-concept
-  - Upgradeability, Reliability, Completeness, and Support: no requirements or
-guarantees
-- Alpha level
-  - Object Versioning: API version name contains `alpha` (e.g. `v1alpha1`)
-  - Availability: committed to main kubernetes repo;  appears in an official
-release; feature is disabled by default, but may be enabled by flag
-  - Audience: developers and expert users interested in giving early feedback on
-features
-  - Completeness: some API operations, CLI commands, or UI support may not be
-implemented; the API need not have had an *API review* (an intensive and
-targeted review of the API, on top of a normal code review)
-  - Upgradeability: the object schema and semantics may change in a later
-software release, without any provision for preserving objects in an existing
-cluster; removing the upgradability concern allows developers to make rapid
-progress; in particular, API versions can increment faster than the minor
-release cadence and the developer need not maintain multiple versions;
-developers should still increment the API version when object schema or
-semantics change in an [incompatible way](#on-compatibility)
-  - Cluster Reliability: because the feature is relatively new, and may lack
-complete end-to-end tests, enabling the feature via a flag might expose bugs
-with destabilize the cluster (e.g. a bug in a control loop might rapidly create
-excessive numbers of object, exhausting API storage).
-  - Support: there is *no commitment* from the project to complete the feature;
-the feature may be dropped entirely in a later software release
-  - Recommended Use Cases: only in short-lived testing clusters, due to
-complexity of upgradeability and lack of long-term support and lack of
-upgradability.
-- Beta level:
-  - Object Versioning: API version name contains `beta` (e.g. `v2beta3`)
-  - Availability: in official Kubernetes releases, and enabled by default
-  - Audience: users interested in providing feedback on features
-  - Completeness: all API operations, CLI commands, and UI support should be
-implemented; end-to-end tests complete; the API has had a thorough API review
-and is thought to be complete, though use during beta may frequently turn up API
-issues not thought of during review
-  - Upgradeability: the object schema and semantics may change in a later
-software release; when this happens, an upgrade path will be documented; in some
-cases, objects will be automatically converted to the new version; in other
-cases, a manual upgrade may be necessary; a manual upgrade may require downtime
-for anything relying on the new feature, and may require manual conversion of
-objects to the new version; when manual conversion is necessary, the project
-will provide documentation on the process 
-  - Cluster Reliability: since the feature has e2e tests, enabling the feature
-via a flag should not create new bugs in unrelated features; because the feature
-is new, it may have minor bugs
-  - Support: the project commits to complete the feature, in some form, in a
-subsequent Stable version; typically this will happen within 3 months, but
-sometimes longer; releases should simultaneously support two consecutive
-versions (e.g. `v1beta1` and `v1beta2`; or `v1beta2` and `v1`) for at least one
-minor release cycle (typically 3 months) so that users have enough time to
-upgrade and migrate objects
-  - Recommended Use Cases: in short-lived testing clusters; in production
-clusters as part of a short-lived evaluation of the feature in order to provide
-feedback
-- Stable level:
-  - Object Versioning: API version `vX` where `X` is an integer (e.g. `v1`)
-  - Availability: in official Kubernetes releases, and enabled by default
-  - Audience: all users
-  - Completeness: must have conformance tests, approved by SIG Architecture,
-in the appropriate conformance profile (e.g., non-portable and/or optional
-features may not be in the default profile)
-  - Upgradeability: only [strictly compatible](#on-compatibility) changes
-allowed in subsequent software releases
-  - Cluster Reliability: high
-  - Support: API version will continue to be present for many subsequent
-software releases;
-  - Recommended Use Cases: any
-
-### Adding Unstable Features to Stable Versions
-
-When adding a feature to an object which is already Stable, the new fields and
-new behaviors need to meet the Stable level requirements. If these cannot be
-met, then the new field cannot be added to the object.
-
-For example, consider the following object:
-
-```go
-// API v6.
-type Frobber struct {
-  // height ...
-  Height *int32 `json:"height"
-  // param ...
-  Param  string `json:"param"
-}
-```
-
-A developer is considering adding a new `Width` parameter, like this:
-
-```go
-// API v6.
-type Frobber struct {
-  // height ...
-  Height *int32 `json:"height"
-  // param ...
-  Param  string `json:"param"
-  // width ...
-  Width  *int32 `json:"width,omitempty"
-}
-```
-
-However, the new feature is not stable enough to be used in a stable version
-(`v6`). Some reasons for this might include:
-
-- the final representation is undecided (e.g. should it be called `Width` or `Breadth`?)
-- the implementation is not stable enough for general use (e.g. the `Area()` routine sometimes overflows.)
-
-The developer cannot add the new field unconditionally until stability is met. However,
-sometimes stability cannot be met until some users try the new feature, and some
-users are only able or willing to accept a released version of Kubernetes. In
-that case, the developer has a few options, both of which require staging work
-over several releases.
-
-#### Alpha field in existing API version
-
-Previously, annotations were used for experimental alpha features, but are no longer recommended for several reasons:
-
-* They expose the cluster to "time-bomb" data added as unstructured annotations against an earlier API server (https://issue.k8s.io/30819)
-* They cannot be migrated to first-class fields in the same API version (see the issues with representing a single value in multiple places in [backward compatibility gotchas](#backward-compatibility-gotchas))
-
-The preferred approach adds an alpha field to the existing object, and ensures it is disabled by default:
-
-1. Add a feature gate to the API server to control enablement of the new field (and associated function):
-
-    In [staging/src/k8s.io/apiserver/pkg/features/kube_features.go](https://git.k8s.io/kubernetes/staging/src/k8s.io/apiserver/pkg/features/kube_features.go):
-
-    ```go
-    // owner: @you
-    // alpha: v1.11
-    //
-    // Add multiple dimensions to frobbers.
-    Frobber2D utilfeature.Feature = "Frobber2D"
-    
-    var defaultKubernetesFeatureGates = map[utilfeature.Feature]utilfeature.FeatureSpec{
-      ...
-      Frobber2D: {Default: false, PreRelease: utilfeature.Alpha},
-    }
-    ```
-
-2. Add the field to the API type:
-
-    * ensure the field is [optional](api-conventions.md#optional-vs-required)
-        * add the `omitempty` struct tag
-        * add the `// +optional` comment tag
-        * ensure the field is entirely absent from API responses when empty (optional fields should be pointers, anyway)
-    * include details about the alpha-level in the field description
-    
-    ```go
-    // API v6.
-    type Frobber struct {
-      // height ...
-      Height int32  `json:"height"`
-      // param ...
-      Param  string `json:"param"`
-      // width indicates how wide the object is.
-      // This field is alpha-level and is only honored by servers that enable the Frobber2D feature.
-      // +optional
-      Width  *int32 `json:"width,omitempty"`
-    }
-    ```
-
-3. Before persisting the object to storage, clear disabled alpha fields on create,
-and on update if the existing object does not already have a value in the field.
-This prevents new usage of the feature while it is disabled, while ensuring existing data is preserved.
-The recommended place to do this is in the REST storage strategy's PrepareForCreate/PrepareForUpdate methods:
-
-    ```go
-    func (frobberStrategy) PrepareForCreate(ctx genericapirequest.Context, obj runtime.Object) {
-      frobber := obj.(*api.Frobber)
-    
-      if !utilfeature.DefaultFeatureGate.Enabled(features.Frobber2D) {
-        frobber.Width = nil
-      }
-    }
-    
-    func (frobberStrategy) PrepareForUpdate(ctx genericapirequest.Context, obj, old runtime.Object) {
-      newFrobber := obj.(*api.Frobber)
-      oldFrobber := old.(*api.Frobber)
-    
-      if !utilfeature.DefaultFeatureGate.Enabled(features.Frobber2D) && oldFrobber.Width == nil {
-        newFrobber.Width = nil
-      }
-    }
-    ```
-
-4. In validation, validate the field if present:
-
-    ```go
-    func ValidateFrobber(f *api.Frobber, fldPath *field.Path) field.ErrorList {
-      ...
-      if f.Width != nil {
-        ... validation of width field ...
-      }
-      ...
-    }
-    ```
-
-In future Kubernetes versions:
-
-* if the feature progresses to beta or stable status, the feature gate can be removed or be enabled by default.
-* if the schema of the alpha field must change in an incompatible way, a new field name must be used.
-* if the feature is abandoned, or the field name is changed, the field should be removed from the go struct, with a tombstone comment ensuring the field name and protobuf tag are not reused:
-
-    ```go
-    // API v6.
-    type Frobber struct {
-      // height ...
-      Height int32  `json:"height" protobuf:"varint,1,opt,name=height"`
-      // param ...
-      Param  string `json:"param" protobuf:"bytes,2,opt,name=param"`
-      
-      // +k8s:deprecated=width,protobuf=3
-    }
-    ```
-
-#### New alpha API version
-
-Another option is to introduce a new type with an new `alpha` or `beta` version
-designator, like this:
-
-```go
-// API v7alpha1
-type Frobber struct {
-  // height ...
-  Height *int32 `json:"height"`
-  // param ...
-  Param  string `json:"param"`
-  // width ...
-  Width  *int32 `json:"width,omitempty"`
-}
-```
-
-The latter requires that all objects in the same API group as `Frobber` to be
-replicated in the new version, `v7alpha1`. This also requires user to use a new
-client which uses the other version. Therefore, this is not a preferred option.
-
-A related issue is how a cluster manager can roll back from a new version
-with a new feature, that is already being used by users. See
-https://github.com/kubernetes/kubernetes/issues/4855.
->>>>>>> b7b910a2
+This file is a placeholder to preserve links.  Please remove by April 24, 2019 or the release of kubernetes 1.13, whichever comes first.