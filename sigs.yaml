--- conflicted
+++ resolved
@@ -894,23 +894,20 @@
       frequency: biweekly
       url: https://docs.google.com/document/d/1FQx0BPlkkl1Bn0c9ocVBxYIKojpmrS1CFP5h0DI68AE/edit
       archive_url: https://docs.google.com/document/d/1oDI1rTwla393k6nEMkqz0RU9rUl3J1hov0kQfNcl-4o/edit
-<<<<<<< HEAD
+    - description: Cluster Addons meeting
+      day: Friday
+      time: "10:00"
+      tz: "PT (Pacific Time)"
+      frequency: biweekly
+      url: https://docs.google.com/document/d/1FQx0BPlkkl1Bn0c9ocVBxYIKojpmrS1CFP5h0DI68AE/edit
+      archive_url: https://docs.google.com/document/d/10_tl_SXcFGb-2109QpcFVrdrfnVEuQ05MBrXtasB0vk/edit
     - description: minikube Office Hours
       day: Monday
-=======
-    - description: Cluster Addons meeting
-      day: Friday
->>>>>>> e7b8b975
       time: "10:00"
       tz: "PT (Pacific Time)"
       frequency: biweekly
       url: https://docs.google.com/document/d/1FQx0BPlkkl1Bn0c9ocVBxYIKojpmrS1CFP5h0DI68AE/edit
-<<<<<<< HEAD
-      archive_url: https://docs.google.com/document/d/1jhfmL1gsgN39uCEgz5pW9tnIotFgHhxq2yfMK3KYE4w/edit#heading=h.pry1y79ou79l
-      recordings_url: https://www.youtube.com/playlist?list=PL69nYSiGNLP29D0nYgAGWt1ZFqS9Z7lw4
-=======
-      archive_url: https://docs.google.com/document/d/10_tl_SXcFGb-2109QpcFVrdrfnVEuQ05MBrXtasB0vk/edit
->>>>>>> e7b8b975
+      archive_url: https://docs.google.com/document/d/1jhfmL1gsgN39uCEgz5pW9tnIotFgHhxq2yfMK3KYE4w/edit
     contact:
       slack: sig-cluster-lifecycle
       mailing_list: https://groups.google.com/forum/#!forum/kubernetes-sig-cluster-lifecycle
